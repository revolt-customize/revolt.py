from __future__ import annotations

from typing import (
    TYPE_CHECKING,
    Any,
    AsyncGenerator,
    Coroutine,
    Literal,
    Optional,
    TypeVar,
    Union,
    overload,
)

import aiohttp
import ulid

from .types.message import Component


from .errors import Forbidden, HTTPError, ServerError
from .file import File

try:
    import ujson as _json
except ImportError:
    import json as _json

if TYPE_CHECKING:
    import aiohttp

    from .enums import SortType
    from .file import File
    from .types import Autumn as AutumnPayload
    from .types import Emoji as EmojiPayload
    from .types import Interactions as InteractionsPayload
    from .types import Masquerade as MasqueradePayload
    from .types import Member as MemberPayload
    from .types import Message as MessagePayload
    from .types import SendableEmbed as SendableEmbedPayload
    from .types import User as UserPayload
    from .types import (
        Server,
        ServerBans,
        TextChannel,
        UserProfile,
        VoiceChannel,
        Member,
        Invite,
        ApiInfo,
        Channel,
        SavedMessages,
        DMChannel,
        EmojiParent,
        GetServerMembers,
        GroupDMChannel,
        MessageReplyPayload,
        MessageWithUserData,
        PartialInvite,
        Role,
    )

__all__ = ("HttpClient",)

T = TypeVar("T")
Request = Coroutine[Any, Any, T]


class HttpClient:
    __slots__ = ("session", "token", "api_url", "api_info", "auth_header")

    def __init__(
        self,
        session: aiohttp.ClientSession,
        token: str,
        api_url: str,
        api_info: ApiInfo,
        bot: bool = True,
    ):
        self.session: aiohttp.ClientSession = session
        self.token: str = token
        self.api_url: str = api_url
        self.api_info: ApiInfo = api_info
        self.auth_header: str = "x-bot-token" if bot else "x-session-token"

    async def request(
        self,
        method: Literal["GET", "POST", "PUT", "DELETE", "PATCH"],
        route: str,
        *,
        json: Optional[dict[str, Any]] = None,
        nonce: bool = True,
        params: Optional[dict[str, Any]] = None,
    ) -> Any:
        url = f"{self.api_url}{route}"

        kwargs = {}

        headers = {
            "User-Agent": "Revolt.py (https://github.com/revoltchat/revolt.py)",
            self.auth_header: self.token,
        }

        if json:
            headers["Content-Type"] = "application/json"

            if nonce:
                json["nonce"] = ulid.new().str  # type: ignore

            kwargs["data"] = _json.dumps(json)

        kwargs["headers"] = headers

        if params:
            kwargs["params"] = params

        async with self.session.request(method, url, **kwargs) as resp:
            text = await resp.text()
            if text:
                try:
                    response = _json.loads(await resp.text())
                except ValueError:
                    raise HTTPError(f"Invalid json response:\n{text}") from None
            else:
                response = text

        resp_code = resp.status

        if 200 <= resp_code <= 300:
            return response
        elif resp_code == 401:
            raise Forbidden("401: Missing Permissions")
        else:
            raise HTTPError(f"{resp_code}: {text}")

    async def stream_request(
        self,
        method: Literal["GET", "POST", "PUT", "DELETE", "PATCH"],
        channel_id: str,
        *,
        json: Optional[dict[str, Any]] = None,
        nonce: bool = True,
        params: Optional[dict[str, Any]] = None,
        stream_generator: AsyncGenerator[str, None],
    ) -> Any:
        if not json:
            json = {}

        if not json.get("content"):
            val = await stream_generator.__anext__()
            if not val:
                raise Exception("Invalid First Message")

            json["content"] = val

        json["is_stream"] = True
        if nonce:
            json["nonce"] = ulid.new().str  # type: ignore

        message = await self.request(
            "POST", f"/channels/{channel_id}/messages", json=json
        )

        message_id = message["_id"]
        url = f"{self.api_url}/channels/{channel_id}/messages/{message_id}/stream"

        kwargs = {}

        headers = {
            "User-Agent": "Revolt.py (https://github.com/revolt-customize/revolt.py)",
            self.auth_header: self.token,
        }
        headers["Content-Type"] = "application/json"
        kwargs["headers"] = headers

        if params:
            kwargs["params"] = params

        async def generator():
            async for message in stream_generator:
                if message == "":
                    continue

                yield message.encode()

        kwargs["data"] = generator()

        async with self.session.request(method, url, **kwargs) as resp:
            text = await resp.text()
            if text:
                try:
                    response = _json.loads(await resp.text())
                except ValueError:
                    raise HTTPError(f"Invalid json response:\n{text}") from None
            else:
                response = text

        resp_code = resp.status

        if 200 <= resp_code <= 300:
            return response
        elif resp_code == 401:
            raise Forbidden("401: Missing Permissions")
        else:
            raise HTTPError(f"{resp_code} : {text}")

    async def upload_file(
        self,
        file: File,
        tag: Literal[
            "attachments", "avatars", "backgrounds", "icons", "banners", "emojis"
        ],
    ) -> AutumnPayload:
        url = f"{self.api_info['features']['autumn']['url']}/{tag}"

        headers = {"User-Agent": "Revolt.py (https://github.com/revoltchat/revolt.py)"}

        form = aiohttp.FormData()
        form.add_field("file", file.f.read(), filename=file.filename)

        async with self.session.post(url, data=form, headers=headers) as resp:
            response: AutumnPayload = _json.loads(await resp.text())

        resp_code = resp.status

        if resp_code == 400:
            raise HTTPError(response)
        elif 500 <= resp_code <= 600:
            raise ServerError
        else:
            return response

    async def send_message(
        self,
        channel: str,
        content: Optional[str],
        embeds: Optional[list[SendableEmbedPayload]],
        attachments: Optional[list[File]],
        replies: Optional[list[MessageReplyPayload]],
        masquerade: Optional[MasqueradePayload],
        interactions: Optional[InteractionsPayload],
        components: Optional[list[Component]],
        stream_generator: Optional[AsyncGenerator[str, None]] = None,
    ) -> MessagePayload:
        json: dict[str, Any] = {}

        if content:
            json["content"] = content

        if embeds:
            json["embeds"] = embeds

        if attachments:
            attachment_ids: list[str] = []

            for attachment in attachments:
                data = await self.upload_file(attachment, "attachments")
                attachment_ids.append(data["id"])

            json["attachments"] = attachment_ids

        if replies:
            json["replies"] = replies

        if masquerade:
            json["masquerade"] = masquerade

        if interactions:
            json["interactions"] = interactions

        if components:
            json["components"] = components

        if stream_generator:
            return await self.stream_request(
                "POST", channel, stream_generator=stream_generator, json=json
            )

        return await self.request("POST", f"/channels/{channel}/messages", json=json)

    def edit_message(
        self,
        channel: str,
        message: str,
        content: Optional[str],
        embeds: Optional[list[SendableEmbedPayload]] = None,
        components: Optional[list[Component]] = None,
    ) -> Request[None]:
        json = {}

        if content is not None:
            json["content"] = content

        if embeds is not None:
            json["embeds"] = embeds

        if components:
            json["components"] = components

        return self.request(
            "PATCH", f"/channels/{channel}/messages/{message}", json=json
        )

    def delete_message(self, channel: str, message: str) -> Request[None]:
        return self.request("DELETE", f"/channels/{channel}/messages/{message}")

    def fetch_message(self, channel: str, message: str) -> Request[MessagePayload]:
        return self.request("GET", f"/channels/{channel}/messages/{message}")

    @overload
    def fetch_messages(
        self,
        channel: str,
        sort: SortType,
        *,
        limit: Optional[int] = ...,
        before: Optional[str] = ...,
        after: Optional[str] = ...,
        nearby: Optional[str] = ...,
        include_users: Literal[False] = ...,
    ) -> Request[list[MessagePayload]]:
        ...

    @overload
    def fetch_messages(
        self,
        channel: str,
        sort: SortType,
        *,
        limit: Optional[int] = ...,
        before: Optional[str] = ...,
        after: Optional[str] = ...,
        nearby: Optional[str] = ...,
        include_users: Literal[True] = ...,
    ) -> Request[MessageWithUserData]:
        ...

    def fetch_messages(
        self,
        channel: str,
        sort: SortType,
        *,
        limit: Optional[int] = None,
        before: Optional[str] = None,
        after: Optional[str] = None,
        nearby: Optional[str] = None,
        include_users: bool = False,
    ) -> Request[Union[list[MessagePayload], MessageWithUserData]]:
        json: dict[str, Any] = {"sort": sort.value, "include_users": str(include_users)}

        if limit:
            json["limit"] = limit

        if before:
            json["before"] = before

        if after:
            json["after"] = after

        if nearby:
            json["nearby"] = nearby

        return self.request("GET", f"/channels/{channel}/messages", params=json)

    @overload
    def search_messages(
        self,
        channel: str,
        query: str,
        *,
        limit: Optional[int] = ...,
        before: Optional[str] = ...,
        after: Optional[str] = ...,
        sort: Optional[SortType] = ...,
        include_users: Literal[False] = ...,
    ) -> Request[list[MessagePayload]]:
        ...

    @overload
    def search_messages(
        self,
        channel: str,
        query: str,
        *,
        limit: Optional[int] = ...,
        before: Optional[str] = ...,
        after: Optional[str] = ...,
        sort: Optional[SortType] = ...,
        include_users: Literal[True] = ...,
    ) -> Request[MessageWithUserData]:
        ...

    def search_messages(
        self,
        channel: str,
        query: str,
        *,
        limit: Optional[int] = None,
        before: Optional[str] = None,
        after: Optional[str] = None,
        sort: Optional[SortType] = None,
        include_users: bool = False,
    ) -> Request[Union[list[MessagePayload], MessageWithUserData]]:
        json: dict[str, Any] = {"query": query, "include_users": include_users}

        if limit:
            json["limit"] = limit

        if before:
            json["before"] = before

        if after:
            json["after"] = after

        if sort:
            json["sort"] = sort.value

        return self.request("POST", f"/channels/{channel}/search", json=json)

    async def request_file(self, url: str) -> bytes:
        async with self.session.get(url) as resp:
            return await resp.content.read()

    def fetch_user(self, user_id: str) -> Request[UserPayload]:
        return self.request("GET", f"/users/{user_id}")

    def fetch_profile(self, user_id: str) -> Request[UserProfile]:
        return self.request("GET", f"/users/{user_id}/profile")

    def fetch_default_avatar(self, user_id: str) -> Request[bytes]:
        return self.request_file(f"{self.api_url}/users/{user_id}/default_avatar")

    def fetch_dm_channels(self) -> Request[list[Union[DMChannel, GroupDMChannel]]]:
        return self.request("GET", "/users/dms")

    def open_dm(self, user_id: str) -> Request[DMChannel | SavedMessages]:
        return self.request("GET", f"/users/{user_id}/dm")

    def fetch_channel(self, channel_id: str) -> Request[Channel]:
        return self.request("GET", f"/channels/{channel_id}")

    def close_channel(self, channel_id: str) -> Request[None]:
        return self.request("DELETE", f"/channels/{channel_id}")

    def fetch_server(self, server_id: str) -> Request[Server]:
        return self.request("GET", f"/servers/{server_id}")

    def delete_leave_server(self, server_id: str) -> Request[None]:
        return self.request("DELETE", f"/servers/{server_id}")

    @overload
    def create_channel(
        self,
        server_id: str,
        channel_type: Literal["Text"],
        name: str,
        description: Optional[str],
    ) -> Request[TextChannel]:
        ...

    @overload
    def create_channel(
        self,
        server_id: str,
        channel_type: Literal["Voice"],
        name: str,
        description: Optional[str],
    ) -> Request[VoiceChannel]:
        ...

    def create_channel(
        self,
        server_id: str,
        channel_type: Literal["Text", "Voice"],
        name: str,
        description: Optional[str],
    ) -> Request[Union[TextChannel, VoiceChannel]]:
        payload = {"type": channel_type, "name": name}

        if description:
            payload["description"] = description

        return self.request("POST", f"/servers/{server_id}/channels", json=payload)

    def fetch_server_invites(self, server_id: str) -> Request[list[PartialInvite]]:
        return self.request("GET", f"/servers/{server_id}/invites")

    def fetch_member(self, server_id: str, member_id: str) -> Request[Member]:
        return self.request("GET", f"/servers/{server_id}/members/{member_id}")

    def kick_member(self, server_id: str, member_id: str) -> Request[None]:
        return self.request("DELETE", f"/servers/{server_id}/members/{member_id}")

    def fetch_members(self, server_id: str) -> Request[GetServerMembers]:
        return self.request("GET", f"/servers/{server_id}/members")

    def ban_member(
        self, server_id: str, member_id: str, reason: Optional[str]
    ) -> Request[GetServerMembers]:
        payload = {"reason": reason} if reason else None

        return self.request(
            "PUT", f"/servers/{server_id}/bans/{member_id}", json=payload, nonce=False
        )

    def unban_member(self, server_id: str, member_id: str) -> Request[None]:
        return self.request("DELETE", f"/servers/{server_id}/bans/{member_id}")

    def fetch_bans(self, server_id: str) -> Request[ServerBans]:
        return self.request("GET", f"/servers/{server_id}/bans")

    def create_role(self, server_id: str, name: str) -> Request[Role]:
        return self.request(
            "POST", f"/servers/{server_id}/roles", json={"name": name}, nonce=False
        )

    def delete_role(self, server_id: str, role_id: str) -> Request[None]:
        return self.request("DELETE", f"/servers/{server_id}/roles/{role_id}")

    def fetch_invite(self, code: str) -> Request[Invite]:
        return self.request("GET", f"/invites/{code}")

    def delete_invite(self, code: str) -> Request[None]:
        return self.request("DELETE", f"/invites/{code}")

    def edit_channel(
        self, channel_id: str, remove: list[str] | None, values: dict[str, Any]
    ) -> Request[None]:
        if remove:
            values["remove"] = remove

        return self.request("PATCH", f"/channels/{channel_id}", json=values)

    def edit_role(
        self,
        server_id: str,
        role_id: str,
        remove: list[str] | None,
        values: dict[str, Any],
    ) -> Request[None]:
        if remove:
            values["remove"] = remove

        return self.request(
            "PATCH", f"/servers/{server_id}/roles/{role_id}", json=values
        )

    async def edit_self(
        self, remove: list[str] | None, values: dict[str, Any]
    ) -> Request[None]:
        if remove:
            values["remove"] = remove

        if avatar := values.get("avatar"):
            asset = await self.upload_file(avatar, "avatars")
            values["avatar"] = asset["id"]

        if profile := values.get("profile"):
            if background := profile.background():
                asset = await self.upload_file(background, "backgrounds")
                profile["background"] = asset["id"]

        return await self.request("PATCH", "/users/@me", json=values)

    def set_guild_channel_default_permissions(
        self, channel_id: str, allow: int, deny: int
    ) -> Request[None]:
        return self.request(
            "PUT",
            f"/channels/{channel_id}/permissions/default",
            json={"permissions": {"allow": allow, "deny": deny}},
        )

    def set_guild_channel_role_permissions(
        self, channel_id: str, role_id: str, allow: int, deny: int
    ) -> Request[None]:
        return self.request(
            "PUT",
            f"/channels/{channel_id}/permissions/{role_id}",
            json={"permissions": {"allow": allow, "deny": deny}},
        )

    def set_group_channel_default_permissions(
        self, channel_id: str, value: int
    ) -> Request[None]:
        return self.request(
            "PUT",
            f"/channels/{channel_id}/permissions/default",
            json={"permissions": value},
        )

    def set_server_role_permissions(
        self, server_id: str, role_id: str, allow: int, deny: int
    ) -> Request[None]:
        return self.request(
            "PUT",
            f"/servers/{server_id}/permissions/{role_id}",
            json={"permissions": {"allow": allow, "deny": deny}},
        )

    def set_server_default_permissions(
        self, server_id: str, value: int
    ) -> Request[None]:
        return self.request(
            "PUT",
            f"/servers/{server_id}/permissions/default",
            json={"permissions": value},
        )

    def add_reaction(
        self, channel_id: str, message_id: str, emoji: str
    ) -> Request[None]:
        return self.request(
            "PUT", f"/channels/{channel_id}/messages/{message_id}/reactions/{emoji}"
        )

    def remove_reaction(
        self,
        channel_id: str,
        message_id: str,
        emoji: str,
        user_id: Optional[str],
        remove_all: bool,
    ) -> Request[None]:
        parameters = {}

        if user_id:
            parameters["user_id"] = user_id

        parameters["remove_all"] = "true" if remove_all else "false"

        return self.request(
            "DELETE",
            f"/channels/{channel_id}/messages/{message_id}/reactions/{emoji}",
            params=parameters,
        )

    def remove_all_reactions(self, channel_id: str, message_id: str) -> Request[None]:
        return self.request(
            "DELETE", f"/channels/{channel_id}/messages/{message_id}/reactions"
        )

    def delete_emoji(self, emoji_id: str) -> Request[None]:
        return self.request("DELETE", f"/custom/emoji/{emoji_id}")

    def fetch_emoji(self, emoji_id: str) -> Request[EmojiPayload]:
        return self.request("GET", f"/custom/emoji/{emoji_id}")

    async def create_emoji(
        self, name: str, file: File, nsfw: bool, parent: EmojiParent
    ) -> EmojiPayload:
        asset = await self.upload_file(file, "emojis")

        return await self.request(
            "PUT",
            f"/custom/emoji/{asset['id']}",
            json={"name": name, "parent": parent, "nsfw": nsfw},
        )

<<<<<<< HEAD
    def edit_member(
        self,
        server_id: str,
        member_id: str,
        remove: list[str] | None,
        values: dict[str, Any],
    ) -> Request[MemberPayload]:
        return self.request(
            "PATCH",
            f"/servers/{server_id}/members/{member_id}",
            json={"remove": remove, **values},
        )
=======
    def edit_member(self, server_id: str, member_id: str, remove: list[str] | None, values: dict[str, Any]) -> Request[MemberPayload]:
        if remove:
            values["remove"] = remove

        return self.request("PATCH", f"/servers/{server_id}/members/{member_id}", json=values)
>>>>>>> 04b2bfbc

    def delete_messages(self, channel_id: str, messages: list[str]) -> Request[None]:
        return self.request(
            "DELETE", f"/channels/{channel_id}/messages/bulk", json={"ids": messages}
        )<|MERGE_RESOLUTION|>--- conflicted
+++ resolved
@@ -657,7 +657,6 @@
             json={"name": name, "parent": parent, "nsfw": nsfw},
         )
 
-<<<<<<< HEAD
     def edit_member(
         self,
         server_id: str,
@@ -665,18 +664,12 @@
         remove: list[str] | None,
         values: dict[str, Any],
     ) -> Request[MemberPayload]:
-        return self.request(
-            "PATCH",
-            f"/servers/{server_id}/members/{member_id}",
-            json={"remove": remove, **values},
-        )
-=======
-    def edit_member(self, server_id: str, member_id: str, remove: list[str] | None, values: dict[str, Any]) -> Request[MemberPayload]:
         if remove:
             values["remove"] = remove
 
-        return self.request("PATCH", f"/servers/{server_id}/members/{member_id}", json=values)
->>>>>>> 04b2bfbc
+        return self.request(
+            "PATCH", f"/servers/{server_id}/members/{member_id}", json=values
+        )
 
     def delete_messages(self, channel_id: str, messages: list[str]) -> Request[None]:
         return self.request(
